--- conflicted
+++ resolved
@@ -18,7 +18,7 @@
 
 class TestMethods(NetworkedTest):
     def test_my_finds(self):
-        with recorder.use_cassette('geocaching_my_finds'):
+        with self.recorder.use_cassette('geocaching_my_finds'):
             finds = list(self.gc.my_finds(20))
             self.assertEqual(20, len(finds))
             for cache in finds:
@@ -100,11 +100,7 @@
 class TestLoginOperations(NetworkedTest):
     def setUp(self):
         super().setUp()
-<<<<<<< HEAD
-        self.gc = Geocaching(session=session)
-=======
         self.gc = Geocaching(session=self.session)
->>>>>>> d1e42d73
 
     def test_request(self):
         with self.subTest("login needed"):
@@ -301,7 +297,7 @@
             self.assertEqual("Nekonecne ticho", c.name)
 
     def test_get_cache__by_guid(self):
-        with recorder.use_cassette('geocaching_shortcut_getcache__by_guid'):
+        with self.recorder.use_cassette('geocaching_shortcut_getcache__by_guid'):
             cache = self.gc.get_cache(guid='15ad3a3d-92c1-4f7c-b273-60937bcc2072')
             self.assertEqual("Nekonecne ticho", cache.name)
 
