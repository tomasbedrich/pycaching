--- conflicted
+++ resolved
@@ -394,18 +394,6 @@
             wp = url.split("/")[4].split("_")[0]  # get gccode from redirected url
             return self.get_cache(wp)
 
-<<<<<<< HEAD
-    @staticmethod
-    def _get_gccode_from_guidpage(url):
-        data = requests.get(url).text
-        soup = bs4.BeautifulSoup(data, features="html.parser")
-        gc_element = soup.find("li", class_="li__gccode")
-        if gc_element is not None:                        # PMonly caches, this it what this function is for
-            gccode = gc_element.text.strip()
-        else:
-            gccode = soup.find("span", class_="CoordInfoCode").text.strip()
-        return gccode
-
     @staticmethod
     def _get_date_from_string(string):
         monthstrings = {"Jan": 1, "Feb": 2, "Mar": 3, "Apr": 4, "May": 5, "Jun": 6,
@@ -415,8 +403,6 @@
         year = int(string[-4:])
         return datetime.date(year, month, day)
 
-=======
->>>>>>> 397b9738
     def my_logs(self, log_type=None, limit=float('inf')):
         """Get an iterable of the logged-in user's logs.
         User log is a tuple of (Cache, Logdate)
